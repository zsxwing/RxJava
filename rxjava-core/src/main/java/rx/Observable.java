--- conflicted
+++ resolved
@@ -64,7 +64,7 @@
 import rx.operators.OperationTakeLast;
 import rx.operators.OperationTakeUntil;
 import rx.operators.OperationTakeWhile;
-import rx.operators.OperationThrottle;
+import rx.operators.OperationThrottleLast;
 import rx.operators.OperationTimestamp;
 import rx.operators.OperationToObservableFuture;
 import rx.operators.OperationToObservableIterable;
@@ -1811,6 +1811,36 @@
     }
     
     /**
+     * Throttles the {@link Observable} by dropping values which are followed by newer values before the timer has expired.
+     * 
+     * @param timeout
+     *            The time each value has to be 'the most recent' of the {@link Observable} to ensure that it's not dropped.
+     * 
+     * @param unit
+     *            The {@link TimeUnit} for the timeout.
+     * 
+     * @return An {@link Observable} which filters out values which are too quickly followed up with newer values.
+     */
+    public Observable<T> throttleLast(long timeout, TimeUnit unit) {
+        return create(OperationThrottleLast.throttleLast(this, timeout, unit));
+    }
+
+    /**
+     * Throttles the {@link Observable} by dropping values which are followed by newer values before the timer has expired.
+     * 
+     * @param timeout
+     *            The time each value has to be 'the most recent' of the {@link Observable} to ensure that it's not dropped.
+     * @param unit
+     *            The {@link TimeUnit} for the timeout.
+     * @param scheduler
+     *            The {@link Scheduler} to use when timing incoming values.
+     * @return An {@link Observable} which filters out values which are too quickly followed up with newer values.
+     */
+    public Observable<T> throttleLast(long timeout, TimeUnit unit, Scheduler scheduler) {
+        return create(OperationThrottleLast.throttleLast(this, timeout, unit, scheduler));
+    }
+
+    /**
      * Wraps each item emitted by a source Observable in a {@link Timestamped} object.
      * <p>
      * <img width="640" src="https://github.com/Netflix/RxJava/wiki/images/rx-operators/timestamp.png">
@@ -2267,35 +2297,7 @@
     }
 
     /**
-<<<<<<< HEAD
      * @see #combineLatest(Observable, Observable, Func2)
-=======
-     * Throttles the {@link Observable} by dropping values which are followed by newer values before the timer has expired.
-     * 
-     * @param timeout    The time each value has to be 'the most recent' of the {@link Observable} to ensure that it's not dropped.
-     * @param unit       The {@link TimeUnit} for the timeout.
-     * @return An {@link Observable} which filters out values which are too quickly followed up with never values.
-     */
-    public Observable<T> throttle(long timeout, TimeUnit unit) {
-        return create(OperationThrottle.throttle(this, timeout, unit));
-    }
-
-    /**
-     * Throttles the {@link Observable} by dropping values which are followed by newer values before the timer has expired.
-     * 
-     * @param timeout    The time each value has to be 'the most recent' of the {@link Observable} to ensure that it's not dropped.
-     * @param unit       The {@link TimeUnit} for the timeout.
-     * @param scheduler  The {@link Scheduler} to use when timing incoming values.
-     * @return An {@link Observable} which filters out values which are too quickly followed up with never values.
-     */
-    public Observable<T> throttle(long timeout, TimeUnit unit, Scheduler scheduler) {
-        return create(OperationThrottle.throttle(this, timeout, unit, scheduler));
-    }
-
-    /**
-     * Adds a timestamp to each item emitted by this observable.
-     * @return An observable sequence of timestamped items.
->>>>>>> 2519ef81
      */
     public static <T1, T2, T3, T4, T5, T6, T7, T8, R> Observable<R> combineLatest(Observable<? extends T1> o1, Observable<? extends T2> o2, Observable<? extends T3> o3, Observable<? extends T4> o4, Observable<? extends T5> o5, Observable<? extends T6> o6, Observable<? extends T7> o7, Observable<? extends T8> o8,
             Func8<? super T1, ? super T2, ? super T3, ? super T4, ? super T5, ? super T6, ? super T7, ? super T8, ? extends R> combineFunction) {
