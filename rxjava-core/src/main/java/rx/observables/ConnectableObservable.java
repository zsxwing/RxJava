--- conflicted
+++ resolved
@@ -18,11 +18,8 @@
 import rx.Observable;
 import rx.Observer;
 import rx.Subscription;
-<<<<<<< HEAD
 import rx.operators.OperationRefCount;
 import rx.util.functions.Func1;
-=======
->>>>>>> 128e598a
 
 /**
  * A ConnectableObservable resembles an ordinary {@link Observable}, except that it does not begin
